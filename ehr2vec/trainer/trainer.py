--- conflicted
+++ resolved
@@ -200,11 +200,7 @@
         if not self.early_stopping:
             return False
         # Get the current value of the metric
-<<<<<<< HEAD
         current_metric_value = metrics.get(self.stopping_metric, val_loss)
-=======
-        current_metric_value = self._get_current_metric_value(val_loss, metrics)
->>>>>>> 5b8bebee
         self._initialize_best_metric_value(current_metric_value)
         if current_metric_value < self.best_metric_value:
             self.best_metric_value = current_metric_value
@@ -218,19 +214,14 @@
                 self.stop_training = True
                 return True
         return False
-    
-    def _get_current_metric_value(self, val_loss:float, metrics: dict)->float:
-        return metrics[self.stopping_metric] if self.stopping_metric in metrics else val_loss
 
     def _initialize_best_metric_value(self, current_metric_value: float) -> None:
         if not hasattr(self, 'best_metric_value'):
             self.best_metric_value = current_metric_value
     
-
     def _initialize_best_metric_value(self, current_metric_value: float) -> None:
         if not hasattr(self, 'best_metric_value'):
             self.best_metric_value = current_metric_value
-    
 
     def setup_training(self) -> DataLoader:
         """Sets up the training dataloader and returns it"""
