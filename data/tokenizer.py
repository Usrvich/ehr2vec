--- conflicted
+++ resolved
@@ -160,8 +160,6 @@
             pat_h_concepts.append(self.h_vocabulary[concept])
         return pat_h_concepts
     
-<<<<<<< HEAD
-=======
     def add_unknown_concept_to_hierarchy(self, concept):
         """Add a new concept to the hierarchy. The concept is a tuple of the form (name, parent, level)"""
         max_tup_lvl0 = self.df_sks_tuples.iloc[:,0].max()
@@ -191,7 +189,6 @@
         max_id = indices.max()
         return self.df_tuples.iloc[max_id[0], max_id[1]]
 
->>>>>>> ff2c0d3d
     def get_leaf_nodes(self, vocab):
         """
             Get the leaf nodes of a tree defined by a dictionary of tuples.
